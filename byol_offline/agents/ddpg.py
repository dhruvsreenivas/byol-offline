import chex
import haiku as hk
import jax
import jax.numpy as jnp
import optax
import distrax
import gym
import numpy as np
from typing import NamedTuple, Tuple, Mapping
from ml_collections import ConfigDict

<<<<<<< HEAD
from byol_offline.base_learner import ReinforcementLearner
from byol_offline.data import Batch
from byol_offline.networks.encoder import DrQv2Encoder, DreamerEncoder
from byol_offline.networks.actor_critic import DDPGActor, DDPGCritic
from byol_offline.types import NetworkFns, DoubleQOutputs, LossFnOutput, MetricsDict

from utils import is_pixel_based
=======
from byol_offline.agents.agent import Agent
from byol_offline.models.byol_model import WorldModelTrainer
from byol_offline.models.rnd_model import RNDModelTrainer
from byol_offline.networks.encoder import DrQv2Encoder, DreamerEncoder
from byol_offline.networks.actor_critic import *
from byol_offline.agents.agent_utils import *

from utils import MUJOCO_ENVS, flatten_data, batched_zeros_like
from memory.replay_buffer import Transition
>>>>>>> 3aeaea70

"""Deep deterministic policy gradient trainer implementation."""


class DDPGState(NamedTuple):
    """Training state for DDPG."""
    
    encoder_params: hk.Params
    actor_params: hk.Params
    critic_params: hk.Params
    target_critic_params: hk.Params
    
    encoder_opt_state: optax.OptState
    actor_opt_state: optax.OptState
    critic_opt_state: optax.OptState
    
<<<<<<< HEAD
    rng_key: chex.PRNGKey
    
    
def make_ddpg_networks(
    config: ConfigDict,
    observation_space: gym.Space,
    action_space: gym.Space,
) -> NetworkFns:
    """Makes all functions needed for DDPG."""
    
    encoder_config = config.encoder
    
    def encoder_fn(observation: chex.Array) -> chex.Array:
        if is_pixel_based(observation_space):
            pixel_encoder_config = encoder_config.pixel
            if pixel_encoder_config.type == "drqv2":
                return DrQv2Encoder()(observation)
=======
    rng_key: jax.random.PRNGKey # updated every time we act or learn

class DDPG(Agent):
    '''DDPG agent from DrQv2 (without the data augmentations).'''
    def __init__(self, cfg, byol=None, rnd=None):
        # SET UP
        
        # encoder (if we use BYOL-Explore reward, we can use Dreamer encoder for consistency)
        if cfg.task not in MUJOCO_ENVS:
            if byol is None or cfg.aug == 'rnd':
                encoder_fn = lambda obs: DrQv2Encoder()(obs)
>>>>>>> 3aeaea70
            else:
                return DreamerEncoder(pixel_encoder_config.depth)(observation)
        else:
            state_encoder_config = encoder_config.state
            encoder = hk.nets.MLP(
                state_encoder_config.hidden_dims, activation=jax.nn.swish
            )
            return encoder(observation)
        
    def actor_fn(observation: chex.Array, std: chex.Numeric) -> distrax.Distribution:
        action_dim = action_space.shape[0]
        actor = DDPGActor(action_dim, config.feature_dim, config.ac_hidden_dim)
        return actor(observation, std)
    
    def critic_fn(observation: chex.Array, action: chex.Array) -> DoubleQOutputs:
        critic = DDPGCritic(config.feature_dim, config.ac_hidden_dim)
        return critic(observation, action)
    
    
    encoder = hk.without_apply_rng(hk.transform(encoder_fn))
    actor = hk.without_apply_rng(hk.transform(actor_fn))
    critic = hk.without_apply_rng(hk.transform(critic_fn))
    
    return encoder, actor, critic


class DDPGLearner(ReinforcementLearner):
    """DDPG trainer."""
    
    def __init__(
        self,
        config: ConfigDict,
        seed: int,
        observation_space: gym.Space,
        action_space: gym.Space,
    ):
        
        # encoder (if we use BYOL-Explore reward, we can use Dreamer encoder for consistency)
        encoder, actor, critic = make_ddpg_networks(config, observation_space, action_space)
        
        # initialization
        key = jax.random.PRNGKey(seed)
        encoder_key, actor_key, critic_key, state_key = jax.random.split(key, 4)
        representation_dim = (
            config.encoder.state.hidden_dims[-1] if not is_pixel_based(observation_space)
            else 20000 if config.encoder.pixel.type == "drqv2"
            else 4096
        )
        
        observations = observation_space.sample()
        if isinstance(observations, Mapping):
            observations = observations["pixels"]
            H, W, C, S = observations.shape
            observations = np.reshape(observations, (H, W, C * S))
        actions = action_space.sample()
        representation_zeros = jnp.zeros((1, representation_dim))
        
        # params
        encoder_params = encoder.init(encoder_key, observations)
        actor_params = actor.init(actor_key, representation_zeros, jnp.zeros(1))
        critic_params = target_critic_params = critic.init(
            critic_key, representation_zeros, actions
        )
        
        # optimizers
        encoder_optimizer = optax.adam(config.encoder_lr)
        encoder_opt_state = encoder_optimizer.init(encoder_params)
        
        actor_optimizer = optax.adam(config.actor_lr)
        actor_opt_state = actor_optimizer.init(actor_params)
        
        critic_optimizer = optax.adam(config.critic_lr)
        critic_opt_state = critic_optimizer.init(critic_params)
        
        # training state
        self._state = DDPGState(
            encoder_params=encoder_params,
            actor_params=actor_params,
            critic_params=critic_params,
            target_critic_params=target_critic_params,
            
            encoder_opt_state=encoder_opt_state,
            actor_opt_state=actor_opt_state,
            critic_opt_state=critic_opt_state,
            
            rng_key=state_key
        )
        
        # ---- hyperparameters for training -----
        
        discount = config.discount
        ema = config.ema
        init_std = config.init_std
        final_std = config.final_std
        std_duration = config.std_duration
        std_clip_val = config.std_clip_val
        update_every_steps = config.update_every_steps
        
        # =================== START OF ALL FNS ===================
        
        def stddev_schedule(step: int) -> float:
            """Linear standard deviation schedule."""
            
            mix = jnp.clip(step / std_duration, 0.0, 1.0)
            return (1.0 - mix) * init_std + mix * final_std
        
        def act(
            state: DDPGState, obs: jnp.ndarray, step: int, eval: bool
        ) -> Tuple[DDPGState, chex.Array]:
            """Action selection function."""
            
            sample_key, key = jax.random.split(state.rng_key)
            
            features = encoder.apply(state.encoder_params, obs) # don't need batch dim here
            std = stddev_schedule(step)
            distribution = actor.apply(state.actor_params, features, std)
            
            mean = distribution.mode()
            sample = distribution.sample(seed=sample_key, clip=std_clip_val)
            action = jnp.where(eval, mean, sample)
            
            new_state = self._state._replace(rng_key=key)
            return new_state, action
    
        # =================== WARMSTARTING ===================
        
        def bc_loss(
            encoder_params: hk.Params, actor_params: hk.Params,
            batch: Batch, key: chex.PRNGKey, step: int
        ) -> LossFnOutput:
            """BC warmstarting loss function."""
            
            std = stddev_schedule(step)
            features = encoder.apply(encoder_params, batch.observations) # no need to expand batch dim
            distribution = actor.apply(actor_params, features, std)
            
            sampled_actions = distribution.sample(seed=key, clip=std_clip_val)
            loss = jnp.mean(jnp.square(sampled_actions - batch.actions)) # mse loss, exactly like DrQ + BC
            return loss, {"bc_loss": loss}
        
        
        def bc_update(state: DDPGState, batch: Batch, step: int) -> Tuple[DDPGState, MetricsDict]:
            update_key, state_key = jax.random.split(state.rng_key)
            
            loss_grad_fn = jax.grad(bc_loss, argnums=(0, 1), has_aux=True)
            (encoder_grads, actor_grads), metrics = loss_grad_fn(
                state.encoder_params, state.actor_params,
                batch.observations, batch.actions, update_key, step
            )
            
            # encoder update
            encoder_update, new_encoder_opt_state = encoder_optimizer.update(encoder_grads, state.encoder_opt_state)
            new_encoder_params = optax.apply_updates(state.encoder_params, encoder_update)
            
            # actor update
            actor_update, new_actor_opt_state = actor_optimizer.update(actor_grads, state.actor_opt_state)
            new_actor_params = optax.apply_updates(state.actor_params, actor_update)
            
            new_state = state._replace(
                encoder_params=new_encoder_params,
                actor_params=new_actor_params,
                
                encoder_opt_state=new_encoder_opt_state,
                actor_opt_state=new_actor_opt_state,
                
                rng_key=state_key
            )
            return new_state, metrics
        
        # ----- define RL loss/update functions -----
        
        def critic_loss(
            encoder_params: hk.Params, critic_params: hk.Params,
            target_critic_params: hk.Params, actor_params: hk.Params,
            batch: Batch, key: chex.PRNGKey, step: int
        ) -> LossFnOutput:
            """DDPG critic loss."""
            
            # encode observations
            features = encoder.apply(encoder_params, batch.observations)
            next_features = encoder.apply(encoder_params, batch.next_observations)
            
            # get the targets
            std = stddev_schedule(step)
            distribution = actor.apply(actor_params, next_features, std)
            next_actions = distribution.sample(seed=key, clip=std_clip_val)
            
            # get target Q values
            nq1, nq2 = critic.apply(target_critic_params, next_features, next_actions)
            nv = jnp.minimum(nq1, nq2)
            target_q = jax.lax.stop_gradient(batch.rewards + discount * batch.masks * nv)

            # get the current Q values
            q1, q2 = critic.apply(critic_params, features, batch.actions)
            
            # compute loss, and return
            q_loss = jnp.mean(jnp.square(q1 - target_q)) + jnp.mean(jnp.square(q2 - target_q))
            return q_loss, {"critic_loss": q_loss}
        
        
        def actor_loss(
            actor_params: hk.Params, encoder_params: hk.Params,
            critic_params: hk.Params, batch: Batch,
            key: chex.PRNGKey, step: int
        ) -> LossFnOutput:
            """Actor loss function."""

            # encode observations
            features = encoder.apply(encoder_params, batch.observations)
            features = jax.lax.stop_gradient(features) # just so we don't have to deal with gradients passing through no matter what

            std = stddev_schedule(step)
            distribution = actor.apply(actor_params, features, std)
            actions = distribution.sample(seed=key, clip=std_clip_val)
            
            q1, q2 = critic.apply(critic_params, features, actions)
            q = jnp.minimum(q1, q2)
            actor_loss = -jnp.mean(q)
            
            return actor_loss, {"actor_loss": actor_loss, "q1": jnp.mean(q1)}
        
        
        def update_critic(
            state: DDPGState, batch: Batch,
            key: chex.PRNGKey, step: int
        ) -> Tuple[DDPGState, MetricsDict]:
            """Update the critic."""
            
            # assume that the transitions is a sequence of consecutive (s, a, r, s', d) tuples
            grad_fn = jax.grad(critic_loss, argnums=(0, 1), has_aux=True)
            
            (encoder_grads, critic_grads), metrics = grad_fn(
                state.encoder_params,
                state.critic_params,
                state.target_critic_params,
                state.actor_params,
                batch, key, step
            )
            
            # update both encoder and critic
            enc_update, new_encoder_opt_state = encoder_optimizer.update(encoder_grads, state.encoder_opt_state)
            new_encoder_params = optax.apply_updates(state.encoder_params, enc_update)
            
            critic_update, new_critic_opt_state = critic_optimizer.update(critic_grads, state.critic_opt_state)
            new_critic_params = optax.apply_updates(state.critic_params, critic_update)
            
            new_state = state._replace(
                encoder_params=new_encoder_params,
                critic_params=new_critic_params,
                
                encoder_opt_state=new_encoder_opt_state,
                critic_opt_state=new_critic_opt_state,
            )
            return new_state, metrics
        
        
        def update_actor(
            state: DDPGState, batch: Batch,
            key: jax.random.PRNGKey, step: int
        ) -> Tuple[DDPGState, MetricsDict]:
            """Update the actor."""
                
            grad_fn = jax.grad(actor_loss, has_aux=True)
            grads, metrics = grad_fn(
                state.actor_params,
                state.encoder_params,
                state.critic_params,
                batch, key, step
            )
            
            # update actor only
            actor_update, new_actor_opt_state = actor_optimizer.update(grads, state.actor_opt_state)
            new_actor_params = optax.apply_updates(actor_update, state.actor_params)
            
            new_state = state._replace(
                actor_parms=new_actor_params,
                actor_opt_state=new_actor_opt_state,
            )
            return new_state, metrics
        
        
        def update(state: DDPGState, batch: Batch, step: int) -> Tuple[DDPGState, MetricsDict]:
            """Full update."""
            
            if step % update_every_steps != 0:
                return state, {}
            
            critic_key, actor_key, state_key = jax.random.split(state.rng_key, 3)
            
            # update critic and actor
            state, critic_metrics = update_critic(state, batch, critic_key, step)
            state, actor_metrics = update_actor(state, batch, actor_key, step)
            
            # update target parameters
            new_target_critic_params = optax.incremental_update(
                state.critic_params, state.target_critic_params, ema
            )
            state = state._replace(
                target_critic_params=new_target_critic_params,
                rng_key=state_key
            )
            
            return state, {
                **critic_metrics, **actor_metrics
            }
        
        self._act = act
        self._bc_update = jax.jit(bc_update)
        self._update = jax.jit(update)<|MERGE_RESOLUTION|>--- conflicted
+++ resolved
@@ -9,7 +9,6 @@
 from typing import NamedTuple, Tuple, Mapping
 from ml_collections import ConfigDict
 
-<<<<<<< HEAD
 from byol_offline.base_learner import ReinforcementLearner
 from byol_offline.data import Batch
 from byol_offline.networks.encoder import DrQv2Encoder, DreamerEncoder
@@ -17,17 +16,6 @@
 from byol_offline.types import NetworkFns, DoubleQOutputs, LossFnOutput, MetricsDict
 
 from utils import is_pixel_based
-=======
-from byol_offline.agents.agent import Agent
-from byol_offline.models.byol_model import WorldModelTrainer
-from byol_offline.models.rnd_model import RNDModelTrainer
-from byol_offline.networks.encoder import DrQv2Encoder, DreamerEncoder
-from byol_offline.networks.actor_critic import *
-from byol_offline.agents.agent_utils import *
-
-from utils import MUJOCO_ENVS, flatten_data, batched_zeros_like
-from memory.replay_buffer import Transition
->>>>>>> 3aeaea70
 
 """Deep deterministic policy gradient trainer implementation."""
 
@@ -44,16 +32,15 @@
     actor_opt_state: optax.OptState
     critic_opt_state: optax.OptState
     
-<<<<<<< HEAD
-    rng_key: chex.PRNGKey
-    
-    
+    rng_key: jax.random.PRNGKey # updated every time we act or learn
+
+
 def make_ddpg_networks(
-    config: ConfigDict,
+    config: ConfigDict, 
     observation_space: gym.Space,
     action_space: gym.Space,
 ) -> NetworkFns:
-    """Makes all functions needed for DDPG."""
+    """Makes networks for DDPG."""
     
     encoder_config = config.encoder
     
@@ -62,19 +49,6 @@
             pixel_encoder_config = encoder_config.pixel
             if pixel_encoder_config.type == "drqv2":
                 return DrQv2Encoder()(observation)
-=======
-    rng_key: jax.random.PRNGKey # updated every time we act or learn
-
-class DDPG(Agent):
-    '''DDPG agent from DrQv2 (without the data augmentations).'''
-    def __init__(self, cfg, byol=None, rnd=None):
-        # SET UP
-        
-        # encoder (if we use BYOL-Explore reward, we can use Dreamer encoder for consistency)
-        if cfg.task not in MUJOCO_ENVS:
-            if byol is None or cfg.aug == 'rnd':
-                encoder_fn = lambda obs: DrQv2Encoder()(obs)
->>>>>>> 3aeaea70
             else:
                 return DreamerEncoder(pixel_encoder_config.depth)(observation)
         else:
@@ -92,7 +66,6 @@
     def critic_fn(observation: chex.Array, action: chex.Array) -> DoubleQOutputs:
         critic = DDPGCritic(config.feature_dim, config.ac_hidden_dim)
         return critic(observation, action)
-    
     
     encoder = hk.without_apply_rng(hk.transform(encoder_fn))
     actor = hk.without_apply_rng(hk.transform(actor_fn))
