<<<<<<< HEAD
import dmcgym
import gym
import jax
=======
import warnings
warnings.filterwarnings("ignore")

import jax
from jax.lib import xla_bridge
import jax.numpy as jnp
import numpy as np
import haiku as hk
import hydra
import gym
from pathlib import Path
from hydra.utils import to_absolute_path
from tqdm import trange
import wandb
import time

from byol_offline.networks.encoder import *
from byol_offline.networks.decoder import *
from byol_offline.networks.rnn import *
from byol_offline.models import *
from byol_offline.agents import *

from memory.replay_buffer import *
from utils import get_gym_dataset, make_gym_env, print_dict, get_test_traj

'''Various testing functions to make sure core machinery works.'''

def test_get_test_traj():
    data_dir = Path(to_absolute_path('offline_data')) / 'dmc' / 'cheetah_run' / 'med_exp'
    
    obs, actions, first_frames = get_test_traj(data_dir, frame_stack=3, seq_len=10)
    print(f'image shape: {obs.shape}')
    print(f'actions shape: {actions.shape}')
    print(f'first frames shape: {first_frames.shape}')

def test_encoding_decoding(dreamer=True):
    shape = (64, 64, 9)
    if dreamer:
        enc_fn = lambda x: DreamerEncoder(32)(x)
        dec_fn = lambda x: DreamerDecoder(shape[-1], 32)(x)
    else:
        enc_fn = lambda x: DrQv2Encoder()(x)
        dec_fn = lambda x: DrQv2Decoder(shape[-1])(x)
    
    enc = hk.without_apply_rng(hk.transform(enc_fn))
    dec = hk.without_apply_rng(hk.transform(dec_fn))
    
    key = jax.random.PRNGKey(42)
    enc_key, dec_key, key = jax.random.split(key, 3)
    enc_params = enc.init(enc_key, jnp.zeros((1,) + shape))
    dec_params = dec.init(dec_key, jnp.zeros((1, 1024 if dreamer else 20000)))
    
    ob_key, rep_key = jax.random.split(key)
    rand_inp = jax.random.normal(ob_key, shape=(10,) + shape)
    rand_rep = jax.random.normal(rep_key, shape=(10, 1024 if dreamer else 20000))
    
    out = enc.apply(enc_params, rand_inp)
    print(f'representation shape: {out.shape}') # should be rand rep shape
    assert out.shape == rand_rep.shape
    
    out_rec = dec.apply(dec_params, rand_rep)
    print(f'reconstruction shape: {out_rec.shape}')
    
@hydra.main(config_path='cfgs', config_name='config')
def test_rssm(cfg):
    rssm_fn = lambda e, a, s: RSSM(cfg.byol.vd4rl)(e, a, s) # don't think I need to multitransform yet, this is saved for WM
    rssm = hk.transform(rssm_fn)
    
    key = jax.random.PRNGKey(42)
    embed_key, action_key, init_key, apply_key = jax.random.split(key, 4)
    rand_embeds = jax.random.normal(embed_key, shape=(20, 10, 100))
    rand_actions = jax.random.normal(action_key, shape=(20, 10, 6))
    rand_state = None
    
    params = rssm.init(init_key, rand_embeds, rand_actions, rand_state)
    priors, posts, post_features, prior_features = rssm.apply(params, apply_key, rand_embeds, rand_actions, rand_state)
    print(f'prior shape: {priors.shape}')
    print(f'post shape: {posts.shape}')
    print(f'post features shape: {post_features.shape}')
    print(f'prior features shape: {prior_features.shape}')
    
@hydra.main(config_path='cfgs', config_name='config')
def test_world_model_module(cfg):
    '''Testing if the world model module apply method works.'''
    # Make sure print statements are enabled in WM __call__ function to print out state when running this method
    key = jax.random.PRNGKey(42)
    init_key, dreamer_key, byol_key, key1, key2 = jax.random.split(key, 5)
    
    cfg.obs_shape = (64, 64, 9)
    cfg.action_shape = (6,)

    # dummy input creation
    dummy_obs = jax.random.normal(key1, shape=(10, 50, 64, 64, 9))
    dummy_actions = jax.random.normal(key2, shape=(10, 50, 6))
    
    # world model creation
    def wm_fn():
        wm = ConvWorldModel(cfg.byol.vd4rl)
        
        def init(o, a):
            # same as standard forward pass
            return wm(o, a)
        
        def dreamer_forward(o, a):
            return wm._dreamer_forward(o, a)
        
        def byol_forward(o, a):
            return wm._byol_forward(o, a)
        
        def imagine_fn(a, s):
            return wm._onestep_imagine(a, s)
        
        return init, (dreamer_forward, byol_forward, imagine_fn)
    
    wm = hk.multi_transform(wm_fn)
    params = wm.init(init_key, dummy_obs, dummy_actions)

    dreamer_forward, byol_forward, _ = wm.apply
    pred_latents, embeds = byol_forward(params, dreamer_key, dummy_obs, dummy_actions)
    dreamer_stuff = dreamer_forward(params, byol_key, dummy_obs, dummy_actions)
    
    # initial checks
    print('=== shape checks (byol) ===')
    print(pred_latents.shape)
    print(embeds.shape)
    print('=== shape checks (dreamer) ===')
    for e in dreamer_stuff:
        print(e.shape)

@hydra.main(config_path='cfgs', config_name='config')
def test_world_model_update(cfg):
    '''Testing if the world model loss function/update scheme works.'''
    device = xla_bridge.get_backend().platform
    
    cfg.obs_shape = (64, 64, 9)
    cfg.action_shape = (6,)
    # cfg.pmap = True # for now just test pmapping abilities
    
    wm_trainer = WorldModelTrainer(cfg.byol)
    
    # rand inputs for updating
    key = jax.random.PRNGKey(42)
    first_key, second_key = jax.random.split(key)
    
    obs_key, act_key, rew_key = jax.random.split(first_key, 3)
    rand_obs = jax.random.normal(obs_key, (10, 50, 64, 64, 9))
    rand_act = jax.random.normal(act_key, (10, 50, 6))
    rand_rew = jax.random.normal(rew_key, (10, 50))
    print('=' * 20 + ' created first set of rand inputs ' + '=' * 20)
    
    start_time = time.time()
    new_state, metrics = wm_trainer._update(wm_trainer.train_state, rand_obs, rand_act, rand_rew, 0)
    wm_trainer.train_state = new_state
    end_time = time.time()
    print_dict(metrics)
    
    secs = end_time - start_time
    mins = int(secs // 60)
    secs = secs % 60
    print(f'total amount of time taken for jit compile + update on {device}: {mins} mins & {secs} secs.')
    
    obs_key_2, act_key_2, rew_key_2 = jax.random.split(second_key, 3)
    rand_obs_2 = jax.random.normal(obs_key_2, (10, 50, 64, 64, 9))
    rand_act_2 = jax.random.normal(act_key_2, (10, 50, 6))
    rand_rew_2 = jax.random.normal(rew_key_2, (10, 50))
    print('=' * 20 + ' created second set of rand inputs ' + '=' * 20)
    
    start_time_2 = time.time()
    _, metrics = wm_trainer._update(wm_trainer.train_state, rand_obs_2, rand_act_2, rand_rew_2, 0)
    end_time_2 = time.time()
    
    secs_2 = end_time_2 - start_time_2
    mins_2 = int(secs_2 // 60)
    secs_2 = secs_2 % 60
    print(f'total amount of time for 1 update after jit compilation on {device}: {mins_2} mins & {secs_2} secs.')

@hydra.main(config_path='cfgs', config_name='config')
def test_model_rollout(cfg):
    cfg.obs_shape = (64, 64, 9)
    cfg.action_shape = (6,)
    
    wm_trainer = WorldModelTrainer(cfg.byol)
    init_obs = jnp.zeros((64, 64, 9))
    agent = DDPG(cfg)
    horizon = 20
    
    s, a, r, ns, d = wm_trainer._rollout(init_obs, agent, 10, horizon)
    print(f'state shape: {s.shape}')
    print(f'action shape: {a.shape}')
    print(f'reward shape: {r.shape}')
    print(f'next obs shape: {ns.shape}')
    print(f'done shape: {d.shape}')

def test_sampler_dataloading_tf(d4rl=True, byol=True):
    '''Testing dataloading across epochs.'''
    if d4rl:
        if byol:
            buffer = D4RLSequenceReplayBuffer('hopper', 'medium', 10)
            dataloader = byol_sampling_dataloader_tf(buffer, max_steps=10000, batch_size=50)
        else:
            buffer = D4RLTransitionReplayBuffer('hopper', 'medium')
            dataloader = rnd_sampling_dataloader_tf(buffer, max_steps=200, batch_size=20)
    else:
        data_path = Path('./offline_data/dmc/cheetah_run/med_exp')
        if byol:
            buffer = VD4RLSequenceReplayBuffer(data_path, 10, frame_stack=3)
            dataloader = byol_sampling_dataloader_tf(buffer, max_steps=10000, batch_size=50)
        else:
            buffer = VD4RLTransitionReplayBuffer(data_path, frame_stack=3)
            dataloader = rnd_sampling_dataloader_tf(buffer, max_steps=200, batch_size=20)
    
    for epoch in range(1000):
        count = 0
        print(f'starting epoch {epoch + 1}')
        print('*' * 50)
        o_shape, a_shape, r_shape, no_shape, d_shape = None, None, None, None, None
        for batch in dataloader:
            obs, action, reward, next_obs, done = batch
            
            if count == 0:
                print(f'obs info: shape: {obs.shape}, dtype: {obs.dtype}')
                print(f'action info: shape: {action.shape}, dtype: {action.dtype}')
                print(f'reward info: shape: {reward.shape}, dtype: {reward.dtype}')
                print(f'next obs info: shape: {next_obs.shape}, dtype: {next_obs.dtype}')
                print(f'done info: shape: {done.shape}, dtype: {done.dtype}')
                print('*' * 50)
                
                o_shape = obs.shape
                a_shape = action.shape
                r_shape = reward.shape
                no_shape = next_obs.shape
                d_shape = done.shape
            else:
                assert obs.shape == o_shape
                assert action.shape == a_shape
                assert reward.shape == r_shape
                assert next_obs.shape == no_shape
                assert done.shape == d_shape
            
            count += 1
            
def test_byol_fn_dataloading():
    data_dir = Path('./offline_data/dmc/cheetah_run/med_exp')
    dset = byol_fn_dataloader_tf(data_dir, max_steps=10000, batch_size=50, seq_len=10)
    
    o_shape, a_shape, r_shape, no_shape, d_shape = None, None, None, None, None

    count = 0
    for batch in dset:
        o, a, r, no, d = batch
        if count == 0:
            print(o.shape)
            print(a.shape)
            print(r.shape)
            print(no.shape)
            print(d.shape)
            
            o_shape = o.shape
            a_shape = a.shape
            r_shape = r.shape
            no_shape = no.shape
            d_shape = d.shape
        else:
            assert o.shape == o_shape
            assert a.shape == a_shape
            assert r.shape == r_shape
            assert no.shape == no_shape
            assert d.shape == d_shape
        
        count += 1
    
    print(f'total number of batches: {count}')
>>>>>>> 3aeaea70

from byol_offline.data.vd4rl_dataset import VD4RLDataset, default_wrap

if __name__ == "__main__":
    env = gym.make("cheetah-run-v0")
    env, pixel_keys = default_wrap(env)
    
    dataset = VD4RLDataset(env, "expert", pixel_keys=pixel_keys)
    print()
    
    batch = dataset.sample(100)
    print(jax.tree_util.tree_map(lambda x: x.shape, batch))
    
    print("\n========================================================\n")
    
    sequence_batch = dataset.sample_sequences(10, 5)
    print(jax.tree_util.tree_map(lambda x: x.shape, sequence_batch))
    
    print("\n========================================================\n")
    
<<<<<<< HEAD
    sequence_batch2 = dataset.sample_sequences(10, 5, pack_obs_and_next_obs=True)
    print(jax.tree_util.tree_map(lambda x: x.shape, sequence_batch2))
    print()
=======
if __name__ == '__main__':
    # test_world_model_module()
    # test_world_model_update()
    test_model_rollout()
    # test_rssm()
    # =========================
    # test_get_test_traj()
    # =========================
    # test_sampler_dataloading_tf(d4rl=False, byol=True)
    # test_sampler_dataloading_torch()
>>>>>>> 3aeaea70
<|MERGE_RESOLUTION|>--- conflicted
+++ resolved
@@ -1,281 +1,6 @@
-<<<<<<< HEAD
 import dmcgym
 import gym
 import jax
-=======
-import warnings
-warnings.filterwarnings("ignore")
-
-import jax
-from jax.lib import xla_bridge
-import jax.numpy as jnp
-import numpy as np
-import haiku as hk
-import hydra
-import gym
-from pathlib import Path
-from hydra.utils import to_absolute_path
-from tqdm import trange
-import wandb
-import time
-
-from byol_offline.networks.encoder import *
-from byol_offline.networks.decoder import *
-from byol_offline.networks.rnn import *
-from byol_offline.models import *
-from byol_offline.agents import *
-
-from memory.replay_buffer import *
-from utils import get_gym_dataset, make_gym_env, print_dict, get_test_traj
-
-'''Various testing functions to make sure core machinery works.'''
-
-def test_get_test_traj():
-    data_dir = Path(to_absolute_path('offline_data')) / 'dmc' / 'cheetah_run' / 'med_exp'
-    
-    obs, actions, first_frames = get_test_traj(data_dir, frame_stack=3, seq_len=10)
-    print(f'image shape: {obs.shape}')
-    print(f'actions shape: {actions.shape}')
-    print(f'first frames shape: {first_frames.shape}')
-
-def test_encoding_decoding(dreamer=True):
-    shape = (64, 64, 9)
-    if dreamer:
-        enc_fn = lambda x: DreamerEncoder(32)(x)
-        dec_fn = lambda x: DreamerDecoder(shape[-1], 32)(x)
-    else:
-        enc_fn = lambda x: DrQv2Encoder()(x)
-        dec_fn = lambda x: DrQv2Decoder(shape[-1])(x)
-    
-    enc = hk.without_apply_rng(hk.transform(enc_fn))
-    dec = hk.without_apply_rng(hk.transform(dec_fn))
-    
-    key = jax.random.PRNGKey(42)
-    enc_key, dec_key, key = jax.random.split(key, 3)
-    enc_params = enc.init(enc_key, jnp.zeros((1,) + shape))
-    dec_params = dec.init(dec_key, jnp.zeros((1, 1024 if dreamer else 20000)))
-    
-    ob_key, rep_key = jax.random.split(key)
-    rand_inp = jax.random.normal(ob_key, shape=(10,) + shape)
-    rand_rep = jax.random.normal(rep_key, shape=(10, 1024 if dreamer else 20000))
-    
-    out = enc.apply(enc_params, rand_inp)
-    print(f'representation shape: {out.shape}') # should be rand rep shape
-    assert out.shape == rand_rep.shape
-    
-    out_rec = dec.apply(dec_params, rand_rep)
-    print(f'reconstruction shape: {out_rec.shape}')
-    
-@hydra.main(config_path='cfgs', config_name='config')
-def test_rssm(cfg):
-    rssm_fn = lambda e, a, s: RSSM(cfg.byol.vd4rl)(e, a, s) # don't think I need to multitransform yet, this is saved for WM
-    rssm = hk.transform(rssm_fn)
-    
-    key = jax.random.PRNGKey(42)
-    embed_key, action_key, init_key, apply_key = jax.random.split(key, 4)
-    rand_embeds = jax.random.normal(embed_key, shape=(20, 10, 100))
-    rand_actions = jax.random.normal(action_key, shape=(20, 10, 6))
-    rand_state = None
-    
-    params = rssm.init(init_key, rand_embeds, rand_actions, rand_state)
-    priors, posts, post_features, prior_features = rssm.apply(params, apply_key, rand_embeds, rand_actions, rand_state)
-    print(f'prior shape: {priors.shape}')
-    print(f'post shape: {posts.shape}')
-    print(f'post features shape: {post_features.shape}')
-    print(f'prior features shape: {prior_features.shape}')
-    
-@hydra.main(config_path='cfgs', config_name='config')
-def test_world_model_module(cfg):
-    '''Testing if the world model module apply method works.'''
-    # Make sure print statements are enabled in WM __call__ function to print out state when running this method
-    key = jax.random.PRNGKey(42)
-    init_key, dreamer_key, byol_key, key1, key2 = jax.random.split(key, 5)
-    
-    cfg.obs_shape = (64, 64, 9)
-    cfg.action_shape = (6,)
-
-    # dummy input creation
-    dummy_obs = jax.random.normal(key1, shape=(10, 50, 64, 64, 9))
-    dummy_actions = jax.random.normal(key2, shape=(10, 50, 6))
-    
-    # world model creation
-    def wm_fn():
-        wm = ConvWorldModel(cfg.byol.vd4rl)
-        
-        def init(o, a):
-            # same as standard forward pass
-            return wm(o, a)
-        
-        def dreamer_forward(o, a):
-            return wm._dreamer_forward(o, a)
-        
-        def byol_forward(o, a):
-            return wm._byol_forward(o, a)
-        
-        def imagine_fn(a, s):
-            return wm._onestep_imagine(a, s)
-        
-        return init, (dreamer_forward, byol_forward, imagine_fn)
-    
-    wm = hk.multi_transform(wm_fn)
-    params = wm.init(init_key, dummy_obs, dummy_actions)
-
-    dreamer_forward, byol_forward, _ = wm.apply
-    pred_latents, embeds = byol_forward(params, dreamer_key, dummy_obs, dummy_actions)
-    dreamer_stuff = dreamer_forward(params, byol_key, dummy_obs, dummy_actions)
-    
-    # initial checks
-    print('=== shape checks (byol) ===')
-    print(pred_latents.shape)
-    print(embeds.shape)
-    print('=== shape checks (dreamer) ===')
-    for e in dreamer_stuff:
-        print(e.shape)
-
-@hydra.main(config_path='cfgs', config_name='config')
-def test_world_model_update(cfg):
-    '''Testing if the world model loss function/update scheme works.'''
-    device = xla_bridge.get_backend().platform
-    
-    cfg.obs_shape = (64, 64, 9)
-    cfg.action_shape = (6,)
-    # cfg.pmap = True # for now just test pmapping abilities
-    
-    wm_trainer = WorldModelTrainer(cfg.byol)
-    
-    # rand inputs for updating
-    key = jax.random.PRNGKey(42)
-    first_key, second_key = jax.random.split(key)
-    
-    obs_key, act_key, rew_key = jax.random.split(first_key, 3)
-    rand_obs = jax.random.normal(obs_key, (10, 50, 64, 64, 9))
-    rand_act = jax.random.normal(act_key, (10, 50, 6))
-    rand_rew = jax.random.normal(rew_key, (10, 50))
-    print('=' * 20 + ' created first set of rand inputs ' + '=' * 20)
-    
-    start_time = time.time()
-    new_state, metrics = wm_trainer._update(wm_trainer.train_state, rand_obs, rand_act, rand_rew, 0)
-    wm_trainer.train_state = new_state
-    end_time = time.time()
-    print_dict(metrics)
-    
-    secs = end_time - start_time
-    mins = int(secs // 60)
-    secs = secs % 60
-    print(f'total amount of time taken for jit compile + update on {device}: {mins} mins & {secs} secs.')
-    
-    obs_key_2, act_key_2, rew_key_2 = jax.random.split(second_key, 3)
-    rand_obs_2 = jax.random.normal(obs_key_2, (10, 50, 64, 64, 9))
-    rand_act_2 = jax.random.normal(act_key_2, (10, 50, 6))
-    rand_rew_2 = jax.random.normal(rew_key_2, (10, 50))
-    print('=' * 20 + ' created second set of rand inputs ' + '=' * 20)
-    
-    start_time_2 = time.time()
-    _, metrics = wm_trainer._update(wm_trainer.train_state, rand_obs_2, rand_act_2, rand_rew_2, 0)
-    end_time_2 = time.time()
-    
-    secs_2 = end_time_2 - start_time_2
-    mins_2 = int(secs_2 // 60)
-    secs_2 = secs_2 % 60
-    print(f'total amount of time for 1 update after jit compilation on {device}: {mins_2} mins & {secs_2} secs.')
-
-@hydra.main(config_path='cfgs', config_name='config')
-def test_model_rollout(cfg):
-    cfg.obs_shape = (64, 64, 9)
-    cfg.action_shape = (6,)
-    
-    wm_trainer = WorldModelTrainer(cfg.byol)
-    init_obs = jnp.zeros((64, 64, 9))
-    agent = DDPG(cfg)
-    horizon = 20
-    
-    s, a, r, ns, d = wm_trainer._rollout(init_obs, agent, 10, horizon)
-    print(f'state shape: {s.shape}')
-    print(f'action shape: {a.shape}')
-    print(f'reward shape: {r.shape}')
-    print(f'next obs shape: {ns.shape}')
-    print(f'done shape: {d.shape}')
-
-def test_sampler_dataloading_tf(d4rl=True, byol=True):
-    '''Testing dataloading across epochs.'''
-    if d4rl:
-        if byol:
-            buffer = D4RLSequenceReplayBuffer('hopper', 'medium', 10)
-            dataloader = byol_sampling_dataloader_tf(buffer, max_steps=10000, batch_size=50)
-        else:
-            buffer = D4RLTransitionReplayBuffer('hopper', 'medium')
-            dataloader = rnd_sampling_dataloader_tf(buffer, max_steps=200, batch_size=20)
-    else:
-        data_path = Path('./offline_data/dmc/cheetah_run/med_exp')
-        if byol:
-            buffer = VD4RLSequenceReplayBuffer(data_path, 10, frame_stack=3)
-            dataloader = byol_sampling_dataloader_tf(buffer, max_steps=10000, batch_size=50)
-        else:
-            buffer = VD4RLTransitionReplayBuffer(data_path, frame_stack=3)
-            dataloader = rnd_sampling_dataloader_tf(buffer, max_steps=200, batch_size=20)
-    
-    for epoch in range(1000):
-        count = 0
-        print(f'starting epoch {epoch + 1}')
-        print('*' * 50)
-        o_shape, a_shape, r_shape, no_shape, d_shape = None, None, None, None, None
-        for batch in dataloader:
-            obs, action, reward, next_obs, done = batch
-            
-            if count == 0:
-                print(f'obs info: shape: {obs.shape}, dtype: {obs.dtype}')
-                print(f'action info: shape: {action.shape}, dtype: {action.dtype}')
-                print(f'reward info: shape: {reward.shape}, dtype: {reward.dtype}')
-                print(f'next obs info: shape: {next_obs.shape}, dtype: {next_obs.dtype}')
-                print(f'done info: shape: {done.shape}, dtype: {done.dtype}')
-                print('*' * 50)
-                
-                o_shape = obs.shape
-                a_shape = action.shape
-                r_shape = reward.shape
-                no_shape = next_obs.shape
-                d_shape = done.shape
-            else:
-                assert obs.shape == o_shape
-                assert action.shape == a_shape
-                assert reward.shape == r_shape
-                assert next_obs.shape == no_shape
-                assert done.shape == d_shape
-            
-            count += 1
-            
-def test_byol_fn_dataloading():
-    data_dir = Path('./offline_data/dmc/cheetah_run/med_exp')
-    dset = byol_fn_dataloader_tf(data_dir, max_steps=10000, batch_size=50, seq_len=10)
-    
-    o_shape, a_shape, r_shape, no_shape, d_shape = None, None, None, None, None
-
-    count = 0
-    for batch in dset:
-        o, a, r, no, d = batch
-        if count == 0:
-            print(o.shape)
-            print(a.shape)
-            print(r.shape)
-            print(no.shape)
-            print(d.shape)
-            
-            o_shape = o.shape
-            a_shape = a.shape
-            r_shape = r.shape
-            no_shape = no.shape
-            d_shape = d.shape
-        else:
-            assert o.shape == o_shape
-            assert a.shape == a_shape
-            assert r.shape == r_shape
-            assert no.shape == no_shape
-            assert d.shape == d_shape
-        
-        count += 1
-    
-    print(f'total number of batches: {count}')
->>>>>>> 3aeaea70
 
 from byol_offline.data.vd4rl_dataset import VD4RLDataset, default_wrap
 
@@ -296,19 +21,6 @@
     
     print("\n========================================================\n")
     
-<<<<<<< HEAD
     sequence_batch2 = dataset.sample_sequences(10, 5, pack_obs_and_next_obs=True)
     print(jax.tree_util.tree_map(lambda x: x.shape, sequence_batch2))
-    print()
-=======
-if __name__ == '__main__':
-    # test_world_model_module()
-    # test_world_model_update()
-    test_model_rollout()
-    # test_rssm()
-    # =========================
-    # test_get_test_traj()
-    # =========================
-    # test_sampler_dataloading_tf(d4rl=False, byol=True)
-    # test_sampler_dataloading_torch()
->>>>>>> 3aeaea70
+    print()